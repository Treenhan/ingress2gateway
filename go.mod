--- conflicted
+++ resolved
@@ -3,28 +3,17 @@
 go 1.18
 
 require (
-<<<<<<< HEAD
 	github.com/google/go-cmp v0.5.9
 	github.com/spf13/cobra v1.6.0
 	k8s.io/api v0.27.3
 	k8s.io/apimachinery v0.27.3
 	k8s.io/cli-runtime v0.27.3
-	k8s.io/kubectl v0.27.3
-=======
-	github.com/google/go-cmp v0.5.8
-	github.com/spf13/cobra v1.5.0
-	k8s.io/api v0.25.2
-	k8s.io/apimachinery v0.25.2
-	k8s.io/cli-runtime v0.25.2
-	k8s.io/client-go v0.25.2
->>>>>>> bb7d218e
+	k8s.io/client-go v0.27.3
 	sigs.k8s.io/controller-runtime v0.13.0
 	sigs.k8s.io/gateway-api v0.5.0
 )
 
 require (
-	github.com/PuerkitoBio/purell v1.1.1 // indirect
-	github.com/PuerkitoBio/urlesc v0.0.0-20170810143723-de5bf2ad4578 // indirect
 	github.com/davecgh/go-spew v1.1.1 // indirect
 	github.com/emicklei/go-restful/v3 v3.9.0 // indirect
 	github.com/evanphx/json-patch v4.12.0+incompatible // indirect
@@ -68,22 +57,12 @@
 	gopkg.in/inf.v0 v0.9.1 // indirect
 	gopkg.in/yaml.v2 v2.4.0 // indirect
 	gopkg.in/yaml.v3 v3.0.1 // indirect
-<<<<<<< HEAD
-	k8s.io/client-go v0.27.3 // indirect
 	k8s.io/klog/v2 v2.90.1 // indirect
 	k8s.io/kube-openapi v0.0.0-20230501164219-8b0f38b5fd1f // indirect
 	k8s.io/utils v0.0.0-20230209194617-a36077c30491 // indirect
 	sigs.k8s.io/json v0.0.0-20221116044647-bc3834ca7abd // indirect
 	sigs.k8s.io/kustomize/api v0.13.2 // indirect
 	sigs.k8s.io/kustomize/kyaml v0.14.1 // indirect
-=======
-	k8s.io/klog/v2 v2.70.1 // indirect
-	k8s.io/kube-openapi v0.0.0-20220803162953-67bda5d908f1 // indirect
-	k8s.io/utils v0.0.0-20220728103510-ee6ede2d64ed // indirect
-	sigs.k8s.io/json v0.0.0-20220713155537-f223a00ba0e2 // indirect
-	sigs.k8s.io/kustomize/api v0.12.1 // indirect
-	sigs.k8s.io/kustomize/kyaml v0.13.9 // indirect
->>>>>>> bb7d218e
 	sigs.k8s.io/structured-merge-diff/v4 v4.2.3 // indirect
 	sigs.k8s.io/yaml v1.3.0 // indirect
 )